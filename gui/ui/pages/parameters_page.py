--- conflicted
+++ resolved
@@ -374,7 +374,7 @@
         min_pairs_layout.addStretch()
         del_cancel_layout.addLayout(min_pairs_layout)
 
-<<<<<<< HEAD
+
         # Use existing deletion-canceled alignments
         self.use_existing_alignments = QCheckBox("Use existing deletion-canceled alignments")
         self.use_existing_alignments.setToolTip(
@@ -391,7 +391,7 @@
         )
         self.canceled_alignments_selector.setVisible(False)
         del_cancel_layout.addWidget(self.canceled_alignments_selector)
-=======
+
         # --- Use existing preprocess option
         self.use_existing_preprocess = QCheckBox("Use existing preprocess")
         self.use_existing_preprocess.setToolTip(
@@ -403,7 +403,6 @@
         del_cancel_layout.addWidget(self.use_existing_preprocess)
         # initial config value
         self.config.use_existing_preprocess = False
->>>>>>> 92ced2b2
         
         del_cancel_group.setLayout(del_cancel_layout)
         self.container_layout.addWidget(del_cancel_group)
