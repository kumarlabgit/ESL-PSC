"""
Configuration model for ESL-PSC analysis.
"""
from dataclasses import dataclass
from typing import List
import os

@dataclass
class ESLConfig:
    # ─── Input files ────────────────────────────────────────────────────────────
    alignments_dir: str = ""
    species_groups_file: str = ""
    species_phenotypes_file: str = ""
    prediction_alignments_dir: str = ""
    limited_genes_file: str = ""
    response_dir: str = ""

    # ─── Hyper-parameters ───────────────────────────────────────────────────────
    initial_lambda1: float = 0.01
    final_lambda1: float = 0.99
    lambda_step: float = 0.1

    initial_lambda2: float = 0.01
    final_lambda2: float = 0.99
    lambda2_step: float = 0.1

    group_penalty_type: str = "median"
    initial_gp_value: float = 1.0
    final_gp_value: float = 6.0
    gp_step: float = 1.0

    grid_type: str = 'log'  # 'log' or 'linear'
    num_points: int = 20  # Number of points for log grid, or step size for linear grid

    # ─── Phenotype names ────────────────────────────────────────────────────────
    pheno_name1: str = "Convergent"
    pheno_name2: str = "Control"

    # ─── Deletion-canceller ─────────────────────────────────────────────────────
    nix_full_deletions: bool = False
    cancel_only_partner: bool = True
    min_pairs: int = 1
<<<<<<< HEAD
    use_existing_alignments: bool = False
    canceled_alignments_dir: str = ""
=======
    
    # Use existing preprocess directories instead of re-processing alignments
    use_existing_preprocess: bool = False
>>>>>>> 92ced2b2

    # ─── Output options ─────────────────────────────────────────────────────────
    output_dir: str = os.path.join(os.getcwd(), "esl_psc_output")
    output_file_base_name: str = "esl_psc_results"
    keep_raw_output: bool = False
    show_selected_sites: bool = False
    no_genes_output: bool = False
    no_pred_output: bool = False

    # ─── Plot options ───────────────────────────────────────────────────────────
    no_sps_plot: bool = True
    make_sps_plot: bool = False
    make_sps_kde_plot: bool = False

    # ─── Multi-matrix / null models ─────────────────────────────────────────────
    top_rank_frac: float = 0.01
    make_null_models: bool = False
    make_pair_randomized_null_models: bool = False
    num_randomized_alignments: int = 10

    # ─── Helpers ────────────────────────────────────────────────────────────────

    # ─── Public API ─────────────────────────────────────────────────────────────
    def _flag(self, b: bool, name: str) -> List[str]:
        return [name] if b else []

    def to_cli_args(self) -> List[str]:
        """Build a list of CLI flags that mirrors the current state."""
        a = []
        
        # Required parameters
        if not self.output_file_base_name:
            raise ValueError("missing output_file_base_name")
            
        # Input directories and files
        if self.alignments_dir:
            a += ["--alignments_dir", self.alignments_dir]
        if self.prediction_alignments_dir:
            a += ["--prediction_alignments_dir", self.prediction_alignments_dir]
        if self.species_groups_file:
            a += ["--species_groups_file", self.species_groups_file]
        if self.species_phenotypes_file:
            a += ["--species_pheno_path", self.species_phenotypes_file]
        if self.response_dir:
            a += ["--response_dir", self.response_dir]
            
        # Output configuration
        a += ["--output_file_base_name", self.output_file_base_name]
        
        # Sparsity parameters
        a += [
            "--initial_lambda1", str(self.initial_lambda1),
            "--final_lambda1", str(self.final_lambda1),
            "--initial_lambda2", str(self.initial_lambda2),
            "--final_lambda2", str(self.final_lambda2)
        ]
        
        if self.grid_type == 'log':
            a += ["--use_logspace", "--num_log_points", str(self.num_points)]
        else:  # linear
            a += ["--lambda_step", str(self.num_points)]  # Using num_points as step size for linear grid
            
        # Group penalty - only include values if not using 'median' or 'std' type
        a += ["--group_penalty_type", self.group_penalty_type]
        if self.group_penalty_type not in ['median', 'std']:
            a += [
                "--initial_gp_value", str(self.initial_gp_value),
                "--final_gp_value", str(self.final_gp_value),
                "--gp_step", str(self.gp_step)
            ]
        
        # Toggles
        a += self._flag(self.cancel_only_partner, "--cancel_only_partner")
        a += self._flag(self.nix_full_deletions, "--nix_full_deletions")
<<<<<<< HEAD
        a += self._flag(getattr(self, 'use_existing_alignments', False),
                        "--use_existing_alignments")
        if getattr(self, 'canceled_alignments_dir', ''):
            a += ["--canceled_alignments_dir", self.canceled_alignments_dir]
=======
        a += self._flag(getattr(self, 'use_existing_preprocess', False), "--use_existing_preprocess")
>>>>>>> 92ced2b2
        
        # Output configuration (continued)
        a += ["--output_dir", self.output_dir]
        
        # Only include min_pairs if cancel_only_partner is True
        if hasattr(self, 'cancel_only_partner') and self.cancel_only_partner:
            a += ["--min_pairs", str(self.min_pairs)]
            
        # Add top_rank_frac if it exists
        if hasattr(self, 'top_rank_frac') and self.top_rank_frac is not None:
            a += ["--top_rank_frac", str(self.top_rank_frac)]
        
        # Output toggles
        a += self._flag(getattr(self, 'keep_raw_output', False), "--keep_raw_output")
        a += self._flag(getattr(self, 'show_selected_sites', False), "--show_selected_sites")
        a += self._flag(getattr(self, 'no_genes_output', False), "--no_genes_output")
        no_pred = getattr(self, 'no_pred_output', False)
        a += self._flag(no_pred, "--no_pred_output")
        
        # Only include plot flags if we're generating prediction output
        if not no_pred:
            a += self._flag(getattr(self, 'make_sps_plot', False), "--make_sps_plot")
            a += self._flag(getattr(self, 'make_sps_kde_plot', False), "--make_sps_kde_plot")
        
        # Null model options
        if hasattr(self, 'make_null_models') and self.make_null_models:
            a.append("--make_null_models")
            
        if hasattr(self, 'make_pair_randomized_null_models') and self.make_pair_randomized_null_models:
            a.append("--make_pair_randomized_null_models")
            if hasattr(self, 'num_randomized_alignments'):
                a += ["--num_randomized_alignments", str(self.num_randomized_alignments)]
        
        return a

    def get_command_string(self) -> str:
        """Return a full shell-ready command with proper quoting and formatting.
        
        Returns:
            str: The command string with each flag and its value on the same line,
                 and each flag-value pair on a new line.
        """
        parts = []
        args = self.to_cli_args()
        
        # Process arguments, grouping flags with their values
        i = 0
        while i < len(args):
            arg = args[i]
            # If this is a flag and there's a value after it, group them on one line
            if arg.startswith('--') and i + 1 < len(args) and not args[i+1].startswith('--'):
                parts.append(f"{arg} {args[i+1]}")
                i += 2
            # For standalone flags (no value), put them on their own line
            else:
                parts.append(arg)
                i += 1
        
        # Join with newlines and proper indentation
        return " \\\n  ".join(parts)

    def get_command_args(self) -> List[str]:
        """
        Return the *raw* list of CLI arguments for passing directly
        into esl_multimatrix.main().
        """
        return self.to_cli_args()<|MERGE_RESOLUTION|>--- conflicted
+++ resolved
@@ -40,14 +40,14 @@
     nix_full_deletions: bool = False
     cancel_only_partner: bool = True
     min_pairs: int = 1
-<<<<<<< HEAD
+
     use_existing_alignments: bool = False
     canceled_alignments_dir: str = ""
-=======
+
     
     # Use existing preprocess directories instead of re-processing alignments
     use_existing_preprocess: bool = False
->>>>>>> 92ced2b2
+
 
     # ─── Output options ─────────────────────────────────────────────────────────
     output_dir: str = os.path.join(os.getcwd(), "esl_psc_output")
@@ -122,14 +122,13 @@
         # Toggles
         a += self._flag(self.cancel_only_partner, "--cancel_only_partner")
         a += self._flag(self.nix_full_deletions, "--nix_full_deletions")
-<<<<<<< HEAD
+
         a += self._flag(getattr(self, 'use_existing_alignments', False),
                         "--use_existing_alignments")
         if getattr(self, 'canceled_alignments_dir', ''):
             a += ["--canceled_alignments_dir", self.canceled_alignments_dir]
-=======
+
         a += self._flag(getattr(self, 'use_existing_preprocess', False), "--use_existing_preprocess")
->>>>>>> 92ced2b2
         
         # Output configuration (continued)
         a += ["--output_dir", self.output_dir]
